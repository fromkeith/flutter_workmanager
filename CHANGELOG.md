## 0.0.1

* Initial Release:
  * Schedule One off task
  * Schedule Periodic task
    * Fixed delay
  * Initial delay
  * Constraints
    * Support for 1 network type
    * requires battery not low
    * requires charging
    * requires device idle
    * requires storage not low
  * back off policy

## 0.0.2

* Remove the need to register a custom Application on Android side. (Everything still works in testing)

## 0.0.3

* Add Dart documentation

# 0.0.4

* Provide a better description so package scores higher on Pub

# 0.0.5

* The description was too big so you lose points for that too...

# 0.0.6

* Expose a WorkManagerHelper to the native.
  * This makes it easier if you also have some native code that wants to schedule the Echo Worker
  
# 0.0.6+1

* Fixes a bug when initializing without setting the `isInDebugMode`.

<<<<<<< HEAD
# 0.0.7

* This version is the first version to support iOS with the help of the Background Fetch API.  
  * Only recurring tasks can be scheduled by iOS.
  * If you want to respond to iOS background triggers you should add the extra case `Workmanager.iOSBackgroundTask` to your switch case.
* [BREAKING change]
  * `Workmanager.defaultCallbackDispatcher` becomes `Workmanager.executeTask` 
=======
# 0.0.6+2

* Fixes a bug in which you could not use other plugins inside a `EchoCallbackFunction`.
  * A user should extend a custom `Application` and register it in its `AndroidManifest.xml`
 
    ```
    class App : FlutterApplication(), PluginRegistry.PluginRegistrantCallback {
        override fun onCreate() {
            super.onCreate()
            WorkmanagerPlugin.setPluginRegistrantCallback(this)
        }
    
        override fun registerWith(reg: PluginRegistry?) {
            GeneratedPluginRegistrant.registerWith(reg)
        }
    }
    ```
      
    ```xml
    <manifest xmlns:android="http://schemas.android.com/apk/res/android"
        xmlns:tools="http://schemas.android.com/tools"
        package="be.tramckrijte.workmanager_example">
    
        <!-- io.flutter.app.FlutterApplication is an android.app.Application that
             calls FlutterMain.startInitialization(this); in its onCreate method.
             In most cases you can leave this as-is, but you if you want to provide
             additional functionality it is fine to subclass or reimplement
             FlutterApplication and put your custom class here. -->
        <application
            android:name=".App"
            android:icon="@mipmap/ic_launcher"
            android:label="workmanager_example"
            tools:replace="android:name">
            <activity
                android:name=".MainActivity"
                android:configChanges="orientation|keyboardHidden|keyboard|screenSize|locale|layoutDirection|fontScale|screenLayout|density|uiMode"
                android:hardwareAccelerated="true"
                android:launchMode="singleTop"
                android:theme="@style/LaunchTheme"
                android:windowSoftInputMode="adjustResize">
                <!-- This keeps the window background of the activity showing
                     until Flutter renders its first frame. It can be removed if
                     there is no splash screen (such as the default splash screen
                     defined in @style/LaunchTheme). -->
                <meta-data
                    android:name="io.flutter.app.android.SplashScreenUntilFirstFrame"
                    android:value="true" />
                <intent-filter>
                    <action android:name="android.intent.action.MAIN" />
                    <category android:name="android.intent.category.LAUNCHER" />
                </intent-filter>
            </activity>
        </application>
    </manifest>
    ```  
>>>>>>> 8989d67a
<|MERGE_RESOLUTION|>--- conflicted
+++ resolved
@@ -38,15 +38,6 @@
 
 * Fixes a bug when initializing without setting the `isInDebugMode`.
 
-<<<<<<< HEAD
-# 0.0.7
-
-* This version is the first version to support iOS with the help of the Background Fetch API.  
-  * Only recurring tasks can be scheduled by iOS.
-  * If you want to respond to iOS background triggers you should add the extra case `Workmanager.iOSBackgroundTask` to your switch case.
-* [BREAKING change]
-  * `Workmanager.defaultCallbackDispatcher` becomes `Workmanager.executeTask` 
-=======
 # 0.0.6+2
 
 * Fixes a bug in which you could not use other plugins inside a `EchoCallbackFunction`.
@@ -102,4 +93,11 @@
         </application>
     </manifest>
     ```  
->>>>>>> 8989d67a
+
+# 0.0.7
+
+* This version is the first version to support iOS with the help of the Background Fetch API.  
+  * Only recurring tasks can be scheduled by iOS.
+  * If you want to respond to iOS background triggers you should add the extra case `Workmanager.iOSBackgroundTask` to your switch case.
+* [BREAKING change]
+  * `Workmanager.defaultCallbackDispatcher` becomes `Workmanager.executeTask` 