# Flutter Workmanager
[![pub package](https://img.shields.io/pub/v/workmanager.svg)](https://pub.dartlang.org/packages/workmanager)

Flutter WorkManager is a wrapper around [Android's WorkManager](https://developer.android.com/topic/libraries/architecture/workmanager), with support for [iOS' performFetchWithCompletionHandler](https://developer.apple.com/documentation/uikit/uiapplicationdelegate/1623125-application), effectively enabling headless execution of Dart code without the need of a running app (i.e. in background).

This is especially useful to run periodic tasks, such as fetching remote data on a regular basis.

# Installation

```
dependencies:
  workmanager: ^0.0.6+2
```
```
flutter pub get
```
```
import 'package:workmanager/workmanager.dart';
```

<<<<<<< HEAD
# User guide
=======
# Setup

## Android

In order for this plugin to work properly on Android, you will need to make a custom `Application`.      
Inside your `android` folder make a new class.  

```
package replace.me.with.your.package.name
>>>>>>> 8989d67a

import be.tramckrijte.workmanager.WorkmanagerPlugin
import io.flutter.app.FlutterApplication
import io.flutter.plugin.common.PluginRegistry
import io.flutter.plugins.GeneratedPluginRegistrant

class App : FlutterApplication(), PluginRegistry.PluginRegistrantCallback {
    override fun onCreate() {
        super.onCreate()
        WorkmanagerPlugin.setPluginRegistrantCallback(this)
    }

    override fun registerWith(reg: PluginRegistry?) {
        GeneratedPluginRegistrant.registerWith(reg)
    }
}
```

You will then need to register this `Application` in the `AndroidManifest.xml`.

```
<manifest xmlns:android="http://schemas.android.com/apk/res/android"
        xmlns:tools="http://schemas.android.com/tools"
        package="replace.me.with.your.package.name">
    
        <application
            android:name=".App" //replace io.flutter.app.FlutterApplication to .App
            android:icon="@mipmap/ic_launcher"
            android:label="workmanager_example"
            tools:replace="android:name">
            <!-- ... -->
        </application>
    </manifest>
```

# How to use
See sample folder for a complete working example.

<<<<<<< HEAD
Before registering any task, the WorkManager plugin must be initialized.
=======
## Flutter
Before you can register any jobs you need to initialize the plugin.
>>>>>>> 8989d67a

```
//Provide a top level function or static function.
//This function will be called by Android and will return the value you provided when you registered the task.
//See below
void callbackDispatcher() {
  Workmanager.executeTask((echoValue) {
    print("Native echoed: $echoValue");
    return Future.value(true);
  });
}

<<<<<<< HEAD
Workmanager.initialize(
    callbackDispatcher, // The top level function, aka Flutter entry point
    isInDebugMode: true // If enabled it will post a notificiation whenever the task is running. Handy for debugging tasks
)
=======
void main() {
  Workmanager.initialize(
    callbackDispatcher, //the top level function.
    isInDebugMode: true //If enabled it will post a notificiation whenever the job is running. Handy for debugging jobs
  )
  runApp(MyApp());
}
>>>>>>> 8989d67a
```

> The `callbackDispatcher` needs to be either a static function or a top level function to be accessible as a Flutter entry point. 

## Android usage

Two kinds of background tasks can be registered :
- **One off task** : runs only once
- **Periodic tasks** : runs indefinitely on a regular basis

```
// One off task registration
Workmanager.registerOneOffTask(
    "1", 
    "simpleTask"
);

// Periodic task registration
Workmanager.registerPeriodicTask(
    "2", 
    "simplePeriodicTask", 
    frequency: Duration(hours: 1), //When no frequency is provided the default 15 minutes is set.
)
```

Each task must have a **unique name** ; this allows cancellation of a started task.  
The second parameter is the `String` that will be sent to your `callbackDispatcher` function, indicating the task's *type*.  

### Customisation
Not every `Android WorkManager` feature is ported.

#### Tagging

You can set the optional `tag` property.  
Handy for cancellation by `tag`.  
This is different from the unique name in that you can group multiple tasks under one tag.  

```
Workmanager.registerOneOffTask("1", "simpleTask", tag: "tag");
```

#### Existing Work Policy

Indicates the desired behaviour when the same task is scheduled more than once.  
The default is `KEEP`

```
Workmanager.registerOneOffTask("1", "simpleTask", existingWorkPolicy: ExistingWorkPolicy.append);
```

#### Initial Delay

Indicates how along a task should waitbefore its first run.

```
Workmanager.registerOneOffTask("1", "simpleTask", initialDelay: Duration(seconds: 10));
```

#### Constraints

> Not all constraints are mapped.

```
Workmanager.registerOneOffTask(
    "1", 
    "simpleTask", 
    constraints: WorkManagerConstraintConfig(
        networkType: NetworkType.connected,
        requiresBatteryNotLow: true,
        requiresCharging: true,
        requiresDeviceIdle: true,
        requiresStorageNotLow: true
    )
);
```

#### BackoffPolicy
Indicates the waiting strategy upon task failure.  
The default is `BackoffPolicy.exponential`.    
You can also specify the delay. 

```
Workmanager.registerOneOffTask("1", "simpleTask", backoffPolicy: BackoffPolicy.exponential, backoffPolicyDelay: Duration(seconds: 10));
```

### Cancellation

A task can be cancelled in different ways :  
- #### by Tag

Cancels the task that was previously registered using this **Tag**, if any.  

```
Workmanager.cancelByTag("tag");
```

- #### by Unique Name
```
Workmanager.cancelByUniqueName("<MyTask>");
```

- #### cancel all registered tasks

```
Workmanager.cancelAll();
```

## iOS usage

Background task on iOS are very different. Before anything, make sure you've added the following key to your project's `Info.plist :
```
<key>UIBackgroundModes</key>
  <array>
    <string>fetch</string>
  </array>
</key>
```

### Set the application's minimumBackgroundFetchInterval

Set your desired *minimumBackgroundFetchInterval* in your app's delegate's `didFinishLaunchingWithOptions` :

`UIApplication.shared.setMinimumBackgroundFetchInterval(TimeInterval(60 * 15))` every 15 minutes.  

> Note : this time interval is a minimum ; there's no guarantee about how often this will be called. 

### Waiting for iOS to trigger `performFetchWithCompletionHandler`

We don't have any control on how often iOS will allow our app to fetch data in the background. Xcode's Debug > Simulate Background Fetch.

> Currently broken in the latest XCode vX.X.X 

### Add an extra case

In order to know when `Background Fetch` was triggered you should add the `Workmanager.iOSBackgroundTask` case.  

```
void callbackDispatcher() {
  Workmanager.executeTask((task) {
    switch (task) {
      case Workmanager.iOSBackgroundTask:
        stderr.writeln("The iOS background fetch was triggered");
        break;
    }

    return Future.value(true);
  });
}
```<|MERGE_RESOLUTION|>--- conflicted
+++ resolved
@@ -18,9 +18,6 @@
 import 'package:workmanager/workmanager.dart';
 ```
 
-<<<<<<< HEAD
-# User guide
-=======
 # Setup
 
 ## Android
@@ -30,7 +27,6 @@
 
 ```
 package replace.me.with.your.package.name
->>>>>>> 8989d67a
 
 import be.tramckrijte.workmanager.WorkmanagerPlugin
 import io.flutter.app.FlutterApplication
@@ -69,12 +65,8 @@
 # How to use
 See sample folder for a complete working example.
 
-<<<<<<< HEAD
+## Flutter
 Before registering any task, the WorkManager plugin must be initialized.
-=======
-## Flutter
-Before you can register any jobs you need to initialize the plugin.
->>>>>>> 8989d67a
 
 ```
 //Provide a top level function or static function.
@@ -87,20 +79,13 @@
   });
 }
 
-<<<<<<< HEAD
-Workmanager.initialize(
+void main() {
+  Workmanager.initialize(
     callbackDispatcher, // The top level function, aka Flutter entry point
     isInDebugMode: true // If enabled it will post a notificiation whenever the task is running. Handy for debugging tasks
-)
-=======
-void main() {
-  Workmanager.initialize(
-    callbackDispatcher, //the top level function.
-    isInDebugMode: true //If enabled it will post a notificiation whenever the job is running. Handy for debugging jobs
   )
   runApp(MyApp());
 }
->>>>>>> 8989d67a
 ```
 
 > The `callbackDispatcher` needs to be either a static function or a top level function to be accessible as a Flutter entry point. 
