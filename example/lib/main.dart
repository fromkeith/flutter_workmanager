<<<<<<< HEAD
=======
import 'dart:io';

import 'package:flutter/material.dart';
import 'package:path_provider/path_provider.dart';
>>>>>>> 8989d67a
import 'dart:async';
import 'dart:io';

import 'package:flutter/material.dart';
import 'package:workmanager/workmanager.dart';

  void main() => runApp(MyApp());

const simpleTaskKey = "simpleTask";
const simpleDelayedTask = "simpleDelayedTask";
const simplePeriodicTask = "simplePeriodicTask";
const simplePeriodic1HourTask = "simplePeriodic1HourTask";

void callbackDispatcher() {
<<<<<<< HEAD
  Workmanager.executeTask((task) {
    switch (task) {
      case simpleTaskKey:
        stderr.writeln("$simpleTaskKey was executed");
=======
  Workmanager.defaultCallbackDispatcher((echoValue) async {
    print("Native echoed: $echoValue");

    switch (echoValue) {
      case simpleTaskKey:
        print("$simpleTaskKey was executed");
        Directory tempDir = await getTemporaryDirectory();
        String tempPath = tempDir.path;
        print("i have a temp dir: $tempDir");
>>>>>>> 8989d67a
        break;
      case simpleDelayedTask:
        stderr.writeln("$simpleDelayedTask was executed");
        break;
      case simplePeriodicTask:
        stderr.writeln("$simplePeriodicTask was executed");
        break;
      case simplePeriodic1HourTask:
        stderr.writeln("$simplePeriodic1HourTask was executed");
        break;
      case Workmanager.iOSBackgroundTask:
        stderr.writeln("The iOS background fetch was triggered");
        break;
    }

    return Future.value(true);
  });
}

class MyApp extends StatefulWidget {
  @override
  _MyAppState createState() => _MyAppState();
}

enum _Platform { android, ios }

class PlatformEnabledButton extends RaisedButton {
  final _Platform platform;

  PlatformEnabledButton({this.platform, @required Widget child, @required VoidCallback onPressed})
      : assert(child != null, onPressed != null),
        super(
          child: child,
          onPressed: (Platform.isAndroid && platform == _Platform.android ||
              Platform.isIOS && platform == _Platform.ios)
              ? onPressed
              : null);
}

class _MyAppState extends State<MyApp> {
  @override
  Widget build(BuildContext context) {
    return MaterialApp(
      home: Scaffold(
        appBar: AppBar(
          title: Text("Flutter WorkManager Example"),
        ),
        body: Padding(
          padding: const EdgeInsets.all(8.0),
          child: Column(
            crossAxisAlignment: CrossAxisAlignment.stretch,
            children: <Widget>[
              Text("Plugin initialization",
                  style: Theme.of(context).textTheme.headline),
              RaisedButton(
                  child: Text("Start the Flutter background service"),
                  onPressed: () {
                    Workmanager.initialize(
                      callbackDispatcher,
                      isInDebugMode: true,
                    );
                  }),
              SizedBox(height: 16),
              Text("One Off Tasks (Android only)",
                  style: Theme.of(context).textTheme.headline),
              //This task runs once.
              //Most likely this will trigger immediately
              PlatformEnabledButton(
                  platform: _Platform.android,
                  child: Text("Register OneOff Task"),
                  onPressed: () {
                    Workmanager.registerOneOffTask(
                      "1",
                      simpleTaskKey,
                    );
                  }),
              //This task runs once
              //This wait at least 10 seconds before running
              PlatformEnabledButton(
                  platform: _Platform.android,
                  child: Text("Register Delayed OneOff Task"),
                  onPressed: () {
                    Workmanager.registerOneOffTask(
                      "2",
                      simpleDelayedTask,
                      initialDelay: Duration(seconds: 10),
                    );
                  }),
              SizedBox(height: 8),
              Text("Periodic Tasks (Android only)",
                  style: Theme.of(context).textTheme.headline),
              //This task runs periodically
              //It will wait at least 10 seconds before its first launch
              //Since we have not provided a frequency it will be the default 15 minutes
              PlatformEnabledButton(
                  platform: _Platform.android,
                  child: Text("Register Periodic Task"),
                  onPressed: () {
                    Workmanager.registerPeriodicTask(
                      "3",
                      simplePeriodicTask,
                      initialDelay: Duration(seconds: 10),
                    );
                  }),
              //This task runs periodically
              //It will run about every hour
              PlatformEnabledButton(
                  platform: _Platform.android,
                  child: Text("Register 1 hour Periodic Task"),
                  onPressed: () {
                    Workmanager.registerPeriodicTask(
                      "5",
                      simplePeriodic1HourTask,
                      frequency: Duration(hours: 1),
                    );
                  }),
            ],
          ),
        ),
      ),
    );
  }
}<|MERGE_RESOLUTION|>--- conflicted
+++ resolved
@@ -1,10 +1,7 @@
-<<<<<<< HEAD
-=======
 import 'dart:io';
 
 import 'package:flutter/material.dart';
 import 'package:path_provider/path_provider.dart';
->>>>>>> 8989d67a
 import 'dart:async';
 import 'dart:io';
 
@@ -19,22 +16,13 @@
 const simplePeriodic1HourTask = "simplePeriodic1HourTask";
 
 void callbackDispatcher() {
-<<<<<<< HEAD
   Workmanager.executeTask((task) {
     switch (task) {
       case simpleTaskKey:
         stderr.writeln("$simpleTaskKey was executed");
-=======
-  Workmanager.defaultCallbackDispatcher((echoValue) async {
-    print("Native echoed: $echoValue");
-
-    switch (echoValue) {
-      case simpleTaskKey:
-        print("$simpleTaskKey was executed");
         Directory tempDir = await getTemporaryDirectory();
         String tempPath = tempDir.path;
         print("i have a temp dir: $tempDir");
->>>>>>> 8989d67a
         break;
       case simpleDelayedTask:
         stderr.writeln("$simpleDelayedTask was executed");
